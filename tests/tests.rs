--- conflicted
+++ resolved
@@ -26,22 +26,11 @@
     let t = arrow![arg, ret];
     assert_eq!(t, arrow![Type::Variable(0), Type::Variable(1)]);
     assert_eq!(
-<<<<<<< HEAD
-        arrow!(Type::Variable(0), Type::Variable(1), Type::Variable(2)),
+        arrow![Type::Variable(0), Type::Variable(1), Type::Variable(2)],
         Type::arrow(
             Type::Variable(0),
             Type::arrow(Type::Variable(1), Type::Variable(2))
         )
-=======
-        arrow![Type::Variable(0), Type::Variable(1), Type::Variable(2)],
-        Type::Arrow(Box::new(Arrow {
-            arg: Type::Variable(0),
-            ret: Type::Arrow(Box::new(Arrow {
-                arg: Type::Variable(1),
-                ret: Type::Variable(2),
-            })),
-        }))
->>>>>>> 27938a1f
     );
     assert_eq!(
         arrow![
@@ -49,7 +38,6 @@
             Type::Variable(1),
             Type::Variable(2),
             Type::Variable(3),
-<<<<<<< HEAD
         ),
         Type::arrow(
             Type::Variable(0),
@@ -58,19 +46,6 @@
                 Type::arrow(Type::Variable(2), Type::Variable(3))
             )
         )
-=======
-        ],
-        Type::Arrow(Box::new(Arrow {
-            arg: Type::Variable(0),
-            ret: Type::Arrow(Box::new(Arrow {
-                arg: Type::Variable(1),
-                ret: Type::Arrow(Box::new(Arrow {
-                    arg: Type::Variable(2),
-                    ret: Type::Variable(3),
-                })),
-            })),
-        }))
->>>>>>> 27938a1f
     );
 }
 
